--- conflicted
+++ resolved
@@ -10,11 +10,7 @@
 FROM alpine:3.18 as runner
 LABEL maintainer="Tom Whiston <tom.whiston@gmail.com>"
 
-<<<<<<< HEAD
-RUN apk add --no-cache sshpass git curl ansible mysql-client openssh-client-default tini py3-aiohttp py3-pip && \
-=======
-RUN apk add --no-cache sshpass git curl ansible mysql-client openssh-client-default tini py3-aiohttp tzdata zip unzip tar && \
->>>>>>> 02899c9c
+RUN apk add --no-cache sshpass git curl ansible mysql-client openssh-client-default tini py3-aiohttp tzdata zip unzip tar py3-pip && \
     adduser -D -u 1001 -G root semaphore && \
     mkdir -p /tmp/semaphore && \
     mkdir -p /etc/semaphore && \
