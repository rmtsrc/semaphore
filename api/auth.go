package api

import (
	"database/sql"
	"fmt"
	"net/http"
	"strings"
	"time"

	"github.com/ansible-semaphore/semaphore/db"
	"github.com/ansible-semaphore/semaphore/util"
	"github.com/gorilla/context"
)

func authentication(w http.ResponseWriter, r *http.Request) {
	var userID int

	if authHeader := strings.ToLower(r.Header.Get("authorization")); len(authHeader) > 0 && strings.Contains(authHeader, "bearer") {
		var token db.APIToken
		if err := db.Mysql.SelectOne(&token, "select * from user__token where id=? and expired=0", strings.Replace(authHeader, "bearer ", "", 1)); err != nil {
			if err == sql.ErrNoRows {
				w.WriteHeader(http.StatusForbidden)
				return
			}

			panic(err)
		}

		userID = token.UserID
	} else {
		// fetch session from cookie
		cookie, err := r.Cookie("semaphore")
		if err != nil {
			w.WriteHeader(http.StatusForbidden)
			return
		}

		value := make(map[string]interface{})
		if err = util.Cookie.Decode("semaphore", cookie.Value, &value); err != nil {
			w.WriteHeader(http.StatusForbidden)
			return
		}

		user, ok := value["user"]
		sessionVal, okSession := value["session"]
		if !ok || !okSession {
			w.WriteHeader(http.StatusForbidden)
			return
		}

		userID = user.(int)
		sessionID := sessionVal.(int)

		// fetch session
		var session db.Session
		if err := db.Mysql.SelectOne(&session, "select * from session where id=? and user_id=? and expired=0", sessionID, userID); err != nil {
			w.WriteHeader(http.StatusForbidden)
			return
		}

		if time.Now().Sub(session.LastActive).Hours() > 7*24 {
			// more than week old unused session
			// destroy.
			if _, err := db.Mysql.Exec("update session set expired=1 where id=?", sessionID); err != nil {
				panic(err)
			}

			w.WriteHeader(http.StatusForbidden)
			return
		}

<<<<<<< HEAD
		if _, err := db.Mysql.Exec("update session set last_active=NOW() where id=?", sessionID); err != nil {
=======
		if _, err := database.Mysql.Exec("update session set last_active=UTC_TIMESTAMP() where id=?", sessionID); err != nil {
>>>>>>> e6d98c9d
			panic(err)
		}
	}

	user, err := db.FetchUser(userID)
	if err != nil {
		fmt.Println("Can't find user", err)
		w.WriteHeader(http.StatusForbidden)
		return
	}

	context.Set(r, "user", user)
}<|MERGE_RESOLUTION|>--- conflicted
+++ resolved
@@ -69,11 +69,7 @@
 			return
 		}
 
-<<<<<<< HEAD
-		if _, err := db.Mysql.Exec("update session set last_active=NOW() where id=?", sessionID); err != nil {
-=======
-		if _, err := database.Mysql.Exec("update session set last_active=UTC_TIMESTAMP() where id=?", sessionID); err != nil {
->>>>>>> e6d98c9d
+		if _, err := db.Mysql.Exec("update session set last_active=UTC_TIMESTAMP() where id=?", sessionID); err != nil {
 			panic(err)
 		}
 	}
