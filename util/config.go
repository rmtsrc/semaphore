--- conflicted
+++ resolved
@@ -85,7 +85,6 @@
 	CmdGitClientId GitClientId = "cmd_git"
 )
 
-<<<<<<< HEAD
 // // mapping internal config to env-vars
 // // todo: special cases - SEMAPHORE_DB_PORT, SEMAPHORE_DB_PATH (bolt), SEMAPHORE_CONFIG_PATH, OPENID for 1 provider if it makes sense
 //
@@ -145,13 +144,12 @@
 //	email address: ^(|.*@[A-Za-z0-9-\\.]*)$
 //
 // */
-=======
+
 type RunnerSettings struct {
 	ApiURL            string `json:"api_url"`
 	RegistrationToken string `json:"registration_token"`
 	ConfigFile        string `json:"config_file"`
 }
->>>>>>> 8fb7f306
 
 // ConfigType mapping between Config and the json file that sets it
 type ConfigType struct {
