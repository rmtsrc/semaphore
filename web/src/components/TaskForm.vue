<template>
  <v-form
    ref="form"
    lazy-validation
    v-model="formValid"
    v-if="isLoaded()"
  >
    <v-alert
      :value="formError"
      color="error"
      class="pb-2"
    >{{ formError }}
    </v-alert>

    <v-alert
      color="blue"
      dark
      icon="mdi-source-fork"
      dismissible
      v-model="commitAvailable"
      prominent
    >
      <div
        style="font-weight: bold;"
      >{{ (item.commit_hash || '').substr(0, 10) }}
      </div>
      <div v-if="sourceTask && sourceTask.commit_message">{{ sourceTask.commit_message }}</div>
    </v-alert>

    <v-select
      v-if="template.type === 'deploy'"
      v-model="item.build_task_id"
      :label="$t('buildVersion')"
      :items="buildTasks"
      item-value="id"
      :item-text="(itm) => getTaskMessage(itm)"
      :rules="[v => !!v || $t('build_version_required')]"
      required
      :disabled="formSaving"
    />

    <v-text-field
      v-model="item.message"
      :label="$t('messageOptional')"
      :disabled="formSaving"
    />

<<<<<<< HEAD
    <div
        v-for="(v) in template.survey_vars || []"
        :key="v.name"
    >

      <v-text-field
        v-if="v.type === 'secret'"
        :label="v.title"
        :hint="v.description"
        v-model="editedSecretEnvironment[v.name]"
        :required="v.required"
        type="password"
        :rules="[
            val => !v.required || !!val || v.title + $t('isRequired'),
          ]"
      />

      <v-text-field
        v-else
        :label="v.title"
=======
    <div v-for="(v) in template.survey_vars || []" :key="v.name">
      <v-select
        clearable
        v-if="v.type === 'enum'"
        :label="v.title + (v.required ? ' *' : '')"
        :hint="v.description"
        v-model="editedEnvironment[v.name]"
        :required="v.required"
        :rules="[
          val => !v.required || val != null || v.title + ' ' + $t('isRequired')
        ]"
        :items="v.values"
        item-text="name"
        item-value="value"
      />
      <v-text-field
        v-else
        :label="v.title + (v.required ? ' *' : '')"
>>>>>>> 599cd15a
        :hint="v.description"
        v-model="editedEnvironment[v.name]"
        :required="v.required"
        :rules="[
<<<<<<< HEAD
            val => !v.required || !!val || v.title + $t('isRequired'),
            val => !val || v.type !== 'int' || /^\d+$/.test(val) ||
            v.title + ' ' + $t('mustBeInteger'),
          ]"
=======
          val => !v.required || !!val || v.title + ' ' + $t('isRequired'),
          val => !val || v.type !== 'int' || /^\d+$/.test(val) ||
          v.title + ' ' + $t('mustBeInteger'),
        ]"
>>>>>>> 599cd15a
      />
    </div>

    <v-row no-gutters class="mt-6">
      <v-col cols="12" sm="6">
        <v-checkbox class="mt-0" v-model="item.debug">
          <template v-slot:label>
            <div class="text-no-wrap">{{ $t('debug') }} <code>--vvvv</code></div>
          </template>
        </v-checkbox>
      </v-col>
      <v-col cols="12" sm="6">
        <v-checkbox class="mt-0" v-model="item.dry_run">
          <template v-slot:label>
            <div class="text-no-wrap">{{ $t('dryRun') }} <code>--check</code></div>
          </template>
        </v-checkbox>
      </v-col>
      <v-col cols="12" sm="6">
        <v-checkbox class="mt-0" v-model="item.diff">
          <template v-slot:label>
            <div class="text-no-wrap">{{ $t('diff') }} <code>--diff</code></div>
          </template>
        </v-checkbox>
      </v-col>
    </v-row>

    <div class="mt-4" v-if="!advancedOptions">
      <a @click="advancedOptions = true">
        {{ $t('advanced') }}
        <v-icon style="transform: translateY(-1px)">mdi-chevron-right</v-icon>
      </a>
    </div>

    <div class="mt-4" v-else>
      <a @click="advancedOptions = false">
        {{ $t('hide') }}
        <v-icon style="transform: translateY(-1px)">mdi-chevron-up</v-icon>
      </a>
    </div>

    <v-alert
      v-if="advancedOptions && !template.allow_override_args_in_task"
      color="info"
      dense
      text
      class="mb-2"
    >
      <div style="position: relative; margin-top: 10px;">
        <video
          autoplay
          muted
          style="width: 100%; border-radius: 4px;"
        >
          <source
            src="/allow-override-cli-args-in-task.mp4"
            type="video/mp4"/>
        </video>
      </div>
    </v-alert>

    <codemirror
      class="mt-4"
      v-if="advancedOptions && template.allow_override_args_in_task"
      :style="{ border: '1px solid lightgray' }"
      v-model="item.arguments"
      :options="cmOptions"
      :placeholder="$t('cliArgsJsonArrayExampleIMyinventoryshPrivatekeythe')"
    />

  </v-form>
</template>
<script>
/* eslint-disable import/no-extraneous-dependencies,import/extensions */

import ItemFormBase from '@/components/ItemFormBase';
import axios from 'axios';
import { codemirror } from 'vue-codemirror';
import 'codemirror/lib/codemirror.css';
import 'codemirror/mode/vue/vue.js';
import 'codemirror/addon/lint/json-lint.js';
import 'codemirror/addon/display/placeholder.js';

export default {
  mixins: [ItemFormBase],
  props: {
    templateId: Number,
    sourceTask: Object,
  },
  components: {
    codemirror,
  },
  data() {
    return {
      template: null,
      buildTasks: null,
      commitAvailable: null,
      editedEnvironment: null,
      editedSecretEnvironment: null,
      cmOptions: {
        tabSize: 2,
        mode: 'application/json',
        lineNumbers: true,
        line: true,
        lint: true,
        indentWithTabs: false,
      },
      advancedOptions: false,
    };
  },
  watch: {
    needReset(val) {
      if (val) {
        this.item.template_id = this.templateId;
      }
    },

    templateId(val) {
      this.item.template_id = val;
    },

    sourceTask(val) {
      this.assignItem(val);
    },

    commitAvailable(val) {
      if (val == null) {
        this.commit_hash = null;
      }
    },
  },
  methods: {
    getTaskMessage(task) {
      let buildTask = task;

      while (buildTask.version == null && buildTask.build_task != null) {
        buildTask = buildTask.build_task;
      }

      if (!buildTask) {
        return '';
      }

      return buildTask.version + (buildTask.message ? ` — ${buildTask.message}` : '');
    },

    assignItem(val) {
      const v = val || {};

      if (this.item == null) {
        this.item = {};
      }

      Object.keys(v).forEach((field) => {
        this.item[field] = v[field];
      });

      this.editedEnvironment = JSON.parse(v.environment || '{}');
      this.editedSecretEnvironment = JSON.parse(v.secret || '{}');
      this.commitAvailable = v.commit_hash != null;
    },

    isLoaded() {
      return this.item != null
        && this.template != null
        && this.buildTasks != null;
    },

    beforeSave() {
      this.item.environment = JSON.stringify(this.editedEnvironment);
      this.item.secret = JSON.stringify(this.editedSecretEnvironment);
    },

    async afterLoadData() {
      this.assignItem(this.sourceTask);

      this.item.template_id = this.templateId;

      this.advancedOptions = this.item.arguments != null;

      this.template = (await axios({
        keys: 'get',
        url: `/api/project/${this.projectId}/templates/${this.templateId}`,
        responseType: 'json',
      })).data;

      this.buildTasks = this.template.type === 'deploy' ? (await axios({
        keys: 'get',
        url: `/api/project/${this.projectId}/templates/${this.template.build_template_id}/tasks?status=success`,
        responseType: 'json',
      })).data.filter((task) => task.status === 'success') : [];

      if (this.item.build_task_id == null
        && this.buildTasks.length > 0
        && this.buildTasks.length > 0) {
        this.item.build_task_id = this.buildTasks[0].id;
      }
    },

    getItemsUrl() {
      return `/api/project/${this.projectId}/tasks`;
    },
  },
};
</script><|MERGE_RESOLUTION|>--- conflicted
+++ resolved
@@ -45,11 +45,7 @@
       :disabled="formSaving"
     />
 
-<<<<<<< HEAD
-    <div
-        v-for="(v) in template.survey_vars || []"
-        :key="v.name"
-    >
+    <div v-for="(v) in template.survey_vars || []" :key="v.name">
 
       <v-text-field
         v-if="v.type === 'secret'"
@@ -63,14 +59,9 @@
           ]"
       />
 
-      <v-text-field
-        v-else
-        :label="v.title"
-=======
-    <div v-for="(v) in template.survey_vars || []" :key="v.name">
       <v-select
         clearable
-        v-if="v.type === 'enum'"
+        v-else-if="v.type === 'enum'"
         :label="v.title + (v.required ? ' *' : '')"
         :hint="v.description"
         v-model="editedEnvironment[v.name]"
@@ -82,25 +73,18 @@
         item-text="name"
         item-value="value"
       />
+
       <v-text-field
         v-else
         :label="v.title + (v.required ? ' *' : '')"
->>>>>>> 599cd15a
         :hint="v.description"
         v-model="editedEnvironment[v.name]"
         :required="v.required"
         :rules="[
-<<<<<<< HEAD
-            val => !v.required || !!val || v.title + $t('isRequired'),
-            val => !val || v.type !== 'int' || /^\d+$/.test(val) ||
-            v.title + ' ' + $t('mustBeInteger'),
-          ]"
-=======
           val => !v.required || !!val || v.title + ' ' + $t('isRequired'),
           val => !val || v.type !== 'int' || /^\d+$/.test(val) ||
           v.title + ' ' + $t('mustBeInteger'),
         ]"
->>>>>>> 599cd15a
       />
     </div>
 
