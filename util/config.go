package util

import (
	"context"
	"encoding/base64"
	"encoding/json"
	"errors"
	"fmt"
	"io"
	"net/url"
	"os"
	"os/exec"
	"path"
	"path/filepath"
	"reflect"
	"regexp"
	"strconv"
	"strings"

	"github.com/google/go-github/github"
	"github.com/gorilla/securecookie"
)

// Cookie is a runtime generated secure cookie used for authentication
var Cookie *securecookie.SecureCookie

// WebHostURL is the public route to the semaphore server
var WebHostURL *url.URL

const (
	DbDriverMySQL    = "mysql"
	DbDriverBolt     = "bolt"
	DbDriverPostgres = "postgres"
)

type DbConfig struct {
	Dialect string `json:"-"`

	Hostname string            `json:"host" env:"SEMAPHORE_DB_HOST"`
	Username string            `json:"user" env:"SEMAPHORE_DB_USER"`
	Password string            `json:"pass" env:"SEMAPHORE_DB_PASS"`
	DbName   string            `json:"name" env:"SEMAPHORE_DB"`
	Options  map[string]string `json:"options"`
}

type ldapMappings struct {
	DN   string `json:"dn"`
	Mail string `json:"mail"`
	UID  string `json:"uid"`
	CN   string `json:"cn"`
}

type oidcEndpoint struct {
	IssuerURL   string   `json:"issuer"`
	AuthURL     string   `json:"auth"`
	TokenURL    string   `json:"token"`
	UserInfoURL string   `json:"userinfo"`
	JWKSURL     string   `json:"jwks"`
	Algorithms  []string `json:"algorithms"`
}

type OidcProvider struct {
<<<<<<< HEAD
	ClientID         string       `json:"client_id"`
	ClientIDFile     string       `json:"client_id_file"`
	ClientSecret     string       `json:"client_secret"`
	ClientSecretFile string       `json:"client_secret_file"`
	RedirectURL      string       `json:"redirect_url"`
	Scopes           []string     `json:"scopes"`
	DisplayName      string       `json:"display_name"`
	Color            string       `json:"color"`
	Icon             string       `json:"icon"`
	AutoDiscovery    string       `json:"provider_url"`
	Endpoint         oidcEndpoint `json:"endpoint"`
	UsernameClaim    string       `json:"username_claim" default:"preferred_username"`
	NameClaim        string       `json:"name_claim" default:"preferred_username"`
	EmailClaim       string       `json:"email_claim" default:"email"`
=======
	ClientID      string       `json:"client_id"`
	ClientSecret  string       `json:"client_secret"`
	RedirectURL   string       `json:"redirect_url"`
	Scopes        []string     `json:"scopes"`
	DisplayName   string       `json:"display_name"`
	Color         string       `json:"color"`
	Icon          string       `json:"icon"`
	AutoDiscovery string       `json:"provider_url"`
	Endpoint      oidcEndpoint `json:"endpoint"`
	UsernameClaim string       `json:"username_claim" default:"preferred_username"`
	NameClaim     string       `json:"name_claim" default:"preferred_username"`
	EmailClaim    string       `json:"email_claim" default:"email"`
	EmailSuffix   string       `json:"email_suffix"`
>>>>>>> 44579cf1
}

const (
	// GoGitClientId is builtin Git client. It is not require external dependencies and is preferred.
	// Use it if you don't need external SSH authorization.
	GoGitClientId = "go_git"
	// CmdGitClientId is external Git client.
	// Default Git client. It is use external Git binary to clone repositories.
	CmdGitClientId = "cmd_git"
)

// // basic config validation using regex
// /* NOTE: other basic regex could be used:
//
//	ipv4: ^(?:[0-9]{1,3}\.){3}[0-9]{1,3}$
//	ipv6: ^(?:[A-Fa-f0-9]{1,4}:|:){3,7}[A-Fa-f0-9]{1,4}$
//	domain: ^([a-zA-Z0-9]+(-[a-zA-Z0-9]+)*\.)+[a-zA-Z]{2,}$
//	path+filename: ^([\\/[a-zA-Z0-9_\\-${}:~]*]*\\/)?[a-zA-Z0-9\\.~_${}\\-:]*$
//	email address: ^(|.*@[A-Za-z0-9-\\.]*)$
//
// */

type RunnerSettings struct {
	ApiURL            string `json:"api_url" env:"SEMAPHORE_RUNNER_API_URL"`
	RegistrationToken string `json:"registration_token" env:"SEMAPHORE_RUNNER_REGISTRATION_TOKEN"`
	ConfigFile        string `json:"config_file" env:"SEMAPHORE_RUNNER_CONFIG_FILE"`
	// OneOff indicates than runner runs only one job and exit
	OneOff bool `json:"one_off" env:"SEMAPHORE_RUNNER_ONE_OFF"`

	Webhook          string `json:"webhook" env:"SEMAPHORE_RUNNER_WEBHOOK"`
	MaxParallelTasks int    `json:"max_parallel_tasks" default:"1" env:"SEMAPHORE_RUNNER_MAX_PARALLEL_TASKS"`
}

// ConfigType mapping between Config and the json file that sets it
type ConfigType struct {
	MySQL    DbConfig `json:"mysql"`
	BoltDb   DbConfig `json:"bolt"`
	Postgres DbConfig `json:"postgres"`

	Dialect string `json:"dialect" default:"bolt" rule:"^mysql|bolt|postgres$" env:"SEMAPHORE_DB_DIALECT"`

	// Format `:port_num` eg, :3000
	// if : is missing it will be corrected
	Port string `json:"port" default:":3000" rule:"^:?([0-9]{1,5})$" env:"SEMAPHORE_PORT"`

	// Interface ip, put in front of the port.
	// defaults to empty
	Interface string `json:"interface" env:"SEMAPHORE_INTERFACE"`

	// semaphore stores ephemeral projects here
	TmpPath string `json:"tmp_path" default:"/tmp/semaphore" env:"SEMAPHORE_TMP_PATH"`

	// SshConfigPath is a path to the custom SSH config file.
	// Default path is ~/.ssh/config.
	SshConfigPath string `json:"ssh_config_path" env:"SEMAPHORE_TMP_PATH"`

	GitClientId string `json:"git_client" rule:"^go_git|cmd_git$" env:"SEMAPHORE_GIT_CLIENT" default:"cmd_git"`

	// web host
	WebHost string `json:"web_host" env:"SEMAPHORE_WEB_ROOT"`

	// cookie hashing & encryption
	CookieHash       string `json:"cookie_hash" env:"SEMAPHORE_COOKIE_HASH"`
	CookieEncryption string `json:"cookie_encryption" env:"SEMAPHORE_COOKIE_ENCRYPTION"`
	// AccessKeyEncryption is BASE64 encoded byte array used
	// for encrypting and decrypting access keys stored in database.
	AccessKeyEncryption string `json:"access_key_encryption" env:"SEMAPHORE_ACCESS_KEY_ENCRYPTION"`

	// email alerting
	EmailAlert    bool   `json:"email_alert" env:"SEMAPHORE_EMAIL_ALERT"`
	EmailSender   string `json:"email_sender" env:"SEMAPHORE_EMAIL_SENDER"`
	EmailHost     string `json:"email_host" env:"SEMAPHORE_EMAIL_HOST"`
	EmailPort     string `json:"email_port" rule:"^(|[0-9]{1,5})$" env:"SEMAPHORE_EMAIL_PORT"`
	EmailUsername string `json:"email_username" env:"SEMAPHORE_EMAIL_USERNAME"`
	EmailPassword string `json:"email_password" env:"SEMAPHORE_EMAIL_PASSWORD"`
	EmailSecure   bool   `json:"email_secure" env:"SEMAPHORE_EMAIL_SECURE"`

	// ldap settings
	LdapEnable       bool         `json:"ldap_enable" env:"SEMAPHORE_LDAP_ENABLE"`
	LdapBindDN       string       `json:"ldap_binddn" env:"SEMAPHORE_LDAP_BIND_DN"`
	LdapBindPassword string       `json:"ldap_bindpassword" env:"SEMAPHORE_LDAP_BIND_PASSWORD"`
	LdapServer       string       `json:"ldap_server" env:"SEMAPHORE_LDAP_SERVER"`
	LdapSearchDN     string       `json:"ldap_searchdn" env:"SEMAPHORE_LDAP_SEARCH_DN"`
	LdapSearchFilter string       `json:"ldap_searchfilter" env:"SEMAPHORE_LDAP_SEARCH_FILTER"`
	LdapMappings     ldapMappings `json:"ldap_mappings"`
	LdapNeedTLS      bool         `json:"ldap_needtls" env:"SEMAPHORE_LDAP_NEEDTLS"`

	// telegram and slack alerting
	TelegramAlert bool   `json:"telegram_alert" env:"SEMAPHORE_TELEGRAM_ALERT"`
	TelegramChat  string `json:"telegram_chat" env:"SEMAPHORE_TELEGRAM_CHAT"`
	TelegramToken string `json:"telegram_token" env:"SEMAPHORE_TELEGRAM_TOKEN"`
	SlackAlert    bool   `json:"slack_alert" env:"SEMAPHORE_SLACK_ALERT"`
	SlackUrl      string `json:"slack_url" env:"SEMAPHORE_SLACK_URL"`

	// oidc settings
	OidcProviders map[string]OidcProvider `json:"oidc_providers"`

	MaxTaskDurationSec int `json:"max_task_duration_sec" env:"MAX_TASK_DURATION_SEC"`

	// task concurrency
	MaxParallelTasks int `json:"max_parallel_tasks" default:"10" rule:"^[0-9]{1,10}$" env:"SEMAPHORE_MAX_PARALLEL_TASKS"`

	RunnerRegistrationToken string `json:"runner_registration_token" env:"SEMAPHORE_RUNNER_REGISTRATION_TOKEN"`

	// feature switches
	PasswordLoginDisable     bool `json:"password_login_disable" env:"SEMAPHORE_PASSWORD_LOGIN_DISABLED"`
	NonAdminCanCreateProject bool `json:"non_admin_can_create_project" env:"SEMAPHORE_NON_ADMIN_CAN_CREATE_PROJECT"`

	UseRemoteRunner bool `json:"use_remote_runner" env:"SEMAPHORE_USE_REMOTE_RUNNER"`

	Runner RunnerSettings `json:"runner"`
}

// Config exposes the application configuration storage for use in the application
var Config *ConfigType

// ToJSON returns a JSON string of the config
func (conf *ConfigType) ToJSON() ([]byte, error) {
	return json.MarshalIndent(&conf, " ", "\t")
}

// ConfigInit reads in cli flags, and switches actions appropriately on them
func ConfigInit(configPath string) {
	fmt.Println("Loading config")
	loadConfigFile(configPath)
	loadConfigEnvironment()
	loadConfigDefaults()

	fmt.Println("Validating config")
	validateConfig()

	var encryption []byte

	hash, _ := base64.StdEncoding.DecodeString(Config.CookieHash)
	if len(Config.CookieEncryption) > 0 {
		encryption, _ = base64.StdEncoding.DecodeString(Config.CookieEncryption)
	}

	Cookie = securecookie.New(hash, encryption)
	WebHostURL, _ = url.Parse(Config.WebHost)
	if len(WebHostURL.String()) == 0 {
		WebHostURL = nil
	}
}

func loadConfigFile(configPath string) {
	if configPath == "" {
		configPath = os.Getenv("SEMAPHORE_CONFIG_PATH")
	}

	//If the configPath option has been set try to load and decode it
	//var usedPath string

	if configPath == "" {
		cwd, err := os.Getwd()
		exitOnConfigFileError(err)
		paths := []string{
			path.Join(cwd, "config.json"),
			"/usr/local/etc/semaphore/config.json",
		}
		for _, p := range paths {
			_, err = os.Stat(p)
			if err != nil {
				continue
			}
			var file *os.File
			file, err = os.Open(p)
			if err != nil {
				continue
			}
			decodeConfig(file)
			break
		}
		exitOnConfigFileError(err)
	} else {
		p := configPath
		file, err := os.Open(p)
		exitOnConfigFileError(err)
		decodeConfig(file)
	}
}

func loadDefaultsToObject(obj interface{}) error {
	var t = reflect.TypeOf(obj)
	var v = reflect.ValueOf(obj)

	if t.Kind() == reflect.Ptr {
		t = t.Elem()
		v = reflect.Indirect(v)
	}

	for i := 0; i < t.NumField(); i++ {
		fieldInfo := t.Field(i)
		fieldValue := v.Field(i)

		if !fieldValue.IsZero() && fieldInfo.Type.Kind() != reflect.Struct && fieldInfo.Type.Kind() != reflect.Map {
			continue
		}

		if fieldInfo.Type.Kind() == reflect.Struct {
			err := loadDefaultsToObject(fieldValue.Addr().Interface())
			if err != nil {
				return err
			}
			continue
		} else if fieldInfo.Type.Kind() == reflect.Map {
			for _, key := range fieldValue.MapKeys() {
				val := fieldValue.MapIndex(key)

				if val.Type().Kind() != reflect.Struct {
					continue
				}

				newVal := reflect.New(val.Type())
				pointerValue := newVal.Elem()
				pointerValue.Set(val)

				err := loadDefaultsToObject(newVal.Interface())
				if err != nil {
					return err
				}

				fieldValue.SetMapIndex(key, newVal.Elem())
			}
			continue
		}

		defaultVar := fieldInfo.Tag.Get("default")
		if defaultVar == "" {
			continue
		}

		setConfigValue(fieldValue, defaultVar)
	}

	return nil
}

func loadConfigDefaults() {

	err := loadDefaultsToObject(Config)
	if err != nil {
		panic(err)
	}
}

func castStringToInt(value string) int {

	valueInt, err := strconv.Atoi(value)
	if err != nil {
		panic(err)
	}
	return valueInt

}

func castStringToBool(value string) bool {

	var valueBool bool
	if value == "1" || strings.ToLower(value) == "true" || strings.ToLower(value) == "yes" {
		valueBool = true
	} else {
		valueBool = false
	}
	return valueBool

}

func setConfigValue(attribute reflect.Value, value interface{}) {

	if attribute.IsValid() {
		switch attribute.Kind() {
		case reflect.Int:
			if reflect.ValueOf(value).Kind() != reflect.Int {
				value = castStringToInt(fmt.Sprintf("%v", reflect.ValueOf(value)))
			}
		case reflect.Bool:
			if reflect.ValueOf(value).Kind() != reflect.Bool {
				value = castStringToBool(fmt.Sprintf("%v", reflect.ValueOf(value)))
			}
		}
		attribute.Set(reflect.ValueOf(value))
	} else {
		panic(fmt.Errorf("got non-existent config attribute"))
	}

}

func getConfigValue(path string) string {

	attribute := reflect.ValueOf(Config)
	nested_path := strings.Split(path, ".")

	for i, nested := range nested_path {
		attribute = reflect.Indirect(attribute).FieldByName(nested)
		lastDepth := len(nested_path) == i+1
		if !lastDepth && attribute.Kind() != reflect.Struct || lastDepth && attribute.Kind() == reflect.Invalid {
			panic(fmt.Errorf("got non-existent config attribute '%v'", path))
		}
	}

	return fmt.Sprintf("%v", attribute)
}

func validate(value interface{}) error {
	var t = reflect.TypeOf(value)
	var v = reflect.ValueOf(value)

	if t.Kind() == reflect.Ptr {
		t = t.Elem()
		v = reflect.Indirect(v)
	}

	for i := 0; i < t.NumField(); i++ {
		fieldType := t.Field(i)
		fieldValue := v.Field(i)

		rule := fieldType.Tag.Get("rule")
		if rule == "" {
			continue
		}

		var strVal string

		if fieldType.Type.Kind() == reflect.Int {
			strVal = strconv.FormatInt(fieldValue.Int(), 10)
		} else if fieldType.Type.Kind() == reflect.Uint {
			strVal = strconv.FormatUint(fieldValue.Uint(), 10)
		} else {
			strVal = fieldValue.String()
		}

		match, _ := regexp.MatchString(rule, strVal)

		if match {
			continue
		}

		fieldName := strings.ToLower(fieldType.Name)

		if strings.Contains(fieldName, "password") || strings.Contains(fieldName, "secret") || strings.Contains(fieldName, "key") {
			strVal = "***"
		}

		return fmt.Errorf(
			"value of field '%v' is not valid: %v (Must match regex: '%v')",
			fieldType.Name, strVal, rule,
		)
	}

	return nil
}

func validateConfig() {

	err := validate(Config)

	if err != nil {
		panic(err)
	}
}

func loadEnvironmentToObject(obj interface{}) error {
	var t = reflect.TypeOf(obj)
	var v = reflect.ValueOf(obj)

	if t.Kind() == reflect.Ptr {
		t = t.Elem()
		v = reflect.Indirect(v)
	}

	for i := 0; i < t.NumField(); i++ {
		fieldType := t.Field(i)
		fieldValue := v.Field(i)

		if fieldType.Type.Kind() == reflect.Struct {
			err := loadEnvironmentToObject(fieldValue.Addr().Interface())
			if err != nil {
				return err
			}
			continue
		}

		envVar := fieldType.Tag.Get("env")
		if envVar == "" {
			continue
		}

		envValue, exists := os.LookupEnv(envVar)

		if !exists {
			continue
		}

		setConfigValue(fieldValue, envValue)
	}

	return nil
}

func loadConfigEnvironment() {
	err := loadEnvironmentToObject(Config)
	if err != nil {
		panic(err)
	}
}

func exitOnConfigError(msg string) {
	fmt.Println(msg)
	os.Exit(1)
}

func exitOnConfigFileError(err error) {
	if err != nil {
		exitOnConfigError("Cannot Find configuration! Use --config parameter to point to a JSON file generated by `semaphore setup`.")
	}
}

func decodeConfig(file io.Reader) {
	if err := json.NewDecoder(file).Decode(&Config); err != nil {
		fmt.Println("Could not decode configuration!")
		panic(err)
	}
}

func mapToQueryString(m map[string]string) (str string) {
	for option, value := range m {
		if str != "" {
			str += "&"
		}
		str += option + "=" + value
	}
	if str != "" {
		str = "?" + str
	}
	return
}

// FindSemaphore looks in the PATH for the semaphore variable
// if not found it will attempt to find the absolute path of the first
// os argument, the semaphore command, and return it
func FindSemaphore() string {
	cmdPath, _ := exec.LookPath("semaphore") //nolint: gas

	if len(cmdPath) == 0 {
		cmdPath, _ = filepath.Abs(os.Args[0]) // nolint: gas
	}

	return cmdPath
}

func AnsibleVersion() string {
	bytes, err := exec.Command("ansible", "--version").Output()
	if err != nil {
		return ""
	}
	return string(bytes)
}

// CheckUpdate uses the GitHub client to check for new tags in the semaphore repo
func CheckUpdate() (updateAvailable *github.RepositoryRelease, err error) {
	// fetch releases
	gh := github.NewClient(nil)
	releases, _, err := gh.Repositories.ListReleases(context.TODO(), "ansible-semaphore", "semaphore", nil)
	if err != nil {
		return
	}

	updateAvailable = nil
	if (*releases[0].TagName)[1:] != Version {
		updateAvailable = releases[0]
	}

	return
}

func (d *DbConfig) IsPresent() bool {
	return d.GetHostname() != ""
}

func (d *DbConfig) HasSupportMultipleDatabases() bool {
	return true
}

func (d *DbConfig) GetDbName() string {
	dbName := os.Getenv("SEMAPHORE_DB_NAME")
	if dbName != "" {
		return dbName
	}
	return d.DbName
}

func (d *DbConfig) GetUsername() string {
	username := os.Getenv("SEMAPHORE_DB_USER")
	if username != "" {
		return username
	}
	return d.Username
}

func (d *DbConfig) GetPassword() string {
	password := os.Getenv("SEMAPHORE_DB_PASS")
	if password != "" {
		return password
	}
	return d.Password
}

func (d *DbConfig) GetHostname() string {
	hostname := os.Getenv("SEMAPHORE_DB_HOST")
	if hostname != "" {
		return hostname
	}
	return d.Hostname
}

func (d *DbConfig) GetConnectionString(includeDbName bool) (connectionString string, err error) {
	dbName := d.GetDbName()
	dbUser := d.GetUsername()
	dbPass := d.GetPassword()
	dbHost := d.GetHostname()

	switch d.Dialect {
	case DbDriverBolt:
		connectionString = dbHost
	case DbDriverMySQL:
		if includeDbName {
			connectionString = fmt.Sprintf(
				"%s:%s@tcp(%s)/%s",
				dbUser,
				dbPass,
				dbHost,
				dbName)
		} else {
			connectionString = fmt.Sprintf(
				"%s:%s@tcp(%s)/",
				dbUser,
				dbPass,
				dbHost)
		}
		options := map[string]string{
			"parseTime":         "true",
			"interpolateParams": "true",
		}
		for v, k := range d.Options {
			options[v] = k
		}
		connectionString += mapToQueryString(options)
	case DbDriverPostgres:
		if includeDbName {
			connectionString = fmt.Sprintf(
				"postgres://%s:%s@%s/%s",
				dbUser,
				url.QueryEscape(dbPass),
				dbHost,
				dbName)
		} else {
			connectionString = fmt.Sprintf(
				"postgres://%s:%s@%s",
				dbUser,
				url.QueryEscape(dbPass),
				dbHost)
		}
		connectionString += mapToQueryString(d.Options)
	default:
		err = fmt.Errorf("unsupported database driver: %s", d.Dialect)
	}
	return
}

func (conf *ConfigType) PrintDbInfo() {
	dialect, err := conf.GetDialect()
	if err != nil {
		panic(err)
	}
	switch dialect {
	case DbDriverMySQL:
		fmt.Printf("MySQL %v@%v %v\n", conf.MySQL.GetUsername(), conf.MySQL.GetHostname(), conf.MySQL.GetDbName())
	case DbDriverBolt:
		fmt.Printf("BoltDB %v\n", conf.BoltDb.GetHostname())
	case DbDriverPostgres:
		fmt.Printf("Postgres %v@%v %v\n", conf.Postgres.GetUsername(), conf.Postgres.GetHostname(), conf.Postgres.GetDbName())
	default:
		panic(fmt.Errorf("database configuration not found"))
	}
}

func (conf *ConfigType) GetDialect() (dialect string, err error) {
	if conf.Dialect == "" {
		switch {
		case conf.MySQL.IsPresent():
			dialect = DbDriverMySQL
		case conf.BoltDb.IsPresent():
			dialect = DbDriverBolt
		case conf.Postgres.IsPresent():
			dialect = DbDriverPostgres
		default:
			err = errors.New("database configuration not found")
		}
		return
	}

	dialect = conf.Dialect
	return
}

func (conf *ConfigType) GetDBConfig() (dbConfig DbConfig, err error) {
	var dialect string
	dialect, err = conf.GetDialect()

	if err != nil {
		return
	}

	switch dialect {
	case DbDriverBolt:
		dbConfig = conf.BoltDb
	case DbDriverPostgres:
		dbConfig = conf.Postgres
	case DbDriverMySQL:
		dbConfig = conf.MySQL
	default:
		err = errors.New("database configuration not found")
	}

	dbConfig.Dialect = dialect

	return
}

// GenerateSecrets generates cookie secret during setup
func (conf *ConfigType) GenerateSecrets() {
	hash := securecookie.GenerateRandomKey(32)
	encryption := securecookie.GenerateRandomKey(32)
	accessKeyEncryption := securecookie.GenerateRandomKey(32)

	conf.CookieHash = base64.StdEncoding.EncodeToString(hash)
	conf.CookieEncryption = base64.StdEncoding.EncodeToString(encryption)
	conf.AccessKeyEncryption = base64.StdEncoding.EncodeToString(accessKeyEncryption)
}<|MERGE_RESOLUTION|>--- conflicted
+++ resolved
@@ -60,7 +60,6 @@
 }
 
 type OidcProvider struct {
-<<<<<<< HEAD
 	ClientID         string       `json:"client_id"`
 	ClientIDFile     string       `json:"client_id_file"`
 	ClientSecret     string       `json:"client_secret"`
@@ -75,21 +74,7 @@
 	UsernameClaim    string       `json:"username_claim" default:"preferred_username"`
 	NameClaim        string       `json:"name_claim" default:"preferred_username"`
 	EmailClaim       string       `json:"email_claim" default:"email"`
-=======
-	ClientID      string       `json:"client_id"`
-	ClientSecret  string       `json:"client_secret"`
-	RedirectURL   string       `json:"redirect_url"`
-	Scopes        []string     `json:"scopes"`
-	DisplayName   string       `json:"display_name"`
-	Color         string       `json:"color"`
-	Icon          string       `json:"icon"`
-	AutoDiscovery string       `json:"provider_url"`
-	Endpoint      oidcEndpoint `json:"endpoint"`
-	UsernameClaim string       `json:"username_claim" default:"preferred_username"`
-	NameClaim     string       `json:"name_claim" default:"preferred_username"`
-	EmailClaim    string       `json:"email_claim" default:"email"`
-	EmailSuffix   string       `json:"email_suffix"`
->>>>>>> 44579cf1
+	EmailSuffix      string       `json:"email_suffix"`
 }
 
 const (
