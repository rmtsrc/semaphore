--- conflicted
+++ resolved
@@ -240,22 +240,10 @@
     rm -f "${TMP_STDIN_CONFIG_FILE}"
 fi
 
-<<<<<<< HEAD
-
-if test -f "${SEMAPHORE_CONFIG_PATH}/packages.txt"; then
-    echoerr "Installing additional system dependencies"
-    apk add --no-cache --upgrade \
-        $(cat "${SEMAPHORE_CONFIG_PATH}/packages.txt" | xargs)
-else
-    echoerr "No additional system dependencies to install"
-fi
-
 
 #
 # Install additional python dependencies
 #
-=======
->>>>>>> 7b155717
 if test -f "${SEMAPHORE_CONFIG_PATH}/requirements.txt"; then
     echoerr "Installing additional python dependencies"
     pip3 install --upgrade \
